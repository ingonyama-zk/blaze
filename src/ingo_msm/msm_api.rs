use crate::{
    driver_client::dclient::*, driver_client::dclient_code::*, error::*, ingo_msm::msm_hw_code::*,
    utils::deserialize_option_hex,
};

use packed_struct::prelude::*;
use serde::Deserialize;
use std::{os::unix::fs::FileExt, thread::sleep, time::Duration};

use strum::IntoEnumIterator;
use strum_macros::EnumString;

#[derive(Debug, EnumString, PartialEq)]
pub enum Curve {
    BLS377,
    BLS381,
    BN254,
}

#[derive(Debug, PartialEq, Eq, Clone, Copy, EnumString)]
pub enum PointMemoryType {
    HBM,
    DMA,
}

#[derive(Deserialize, Debug, Copy, Clone)]
struct MSMConfig {
    // The size characteristic in points and scalars in a curve.
    /// The size in bytes of result point. The point is expected to be in projective form.
    result_point_size: usize,
    /// The size of one point in bytes. Point is represented in affine form.
    point_size: Option<usize>,
    /// The size of scalar coordinate in bytes.
    scalar_size: usize,

    // Ingo MSM Core additional addresses
    #[serde(default, deserialize_with = "deserialize_option_hex")]
    dma_scalars_addr: Option<u64>,
    #[serde(default, deserialize_with = "deserialize_option_hex")]
    dma_points_addr: Option<u64>,
}

impl MSMConfig {
    fn load_cfg(curve: Curve, mem: PointMemoryType) -> Self {
        let name = format!("configs/msm_{:?}_{:?}_cfg.json", curve, mem).to_ascii_lowercase();
        log::info!("Config name: {}", name);
        let file = std::fs::File::open(name).expect("");
        let reader = std::io::BufReader::new(file);
        serde_json::from_reader(reader).unwrap()
    }
}

pub struct MSMClient {
    mem_type: PointMemoryType,
    // If precompute factor set to 1 is the basic MSM computation without optimization
    precompute_factor: u32,
    msm_cfg: MSMConfig,
    pub driver_client: DriverClient,
}

pub struct MSMInit {
    pub mem_type: PointMemoryType,
    pub is_precompute: bool,
    pub curve: Curve,
}

#[derive(Debug, Copy, Clone)]
pub struct MSMParams {
    pub nof_elements: u32,
    pub hbm_point_addr: Option<(u64, u64)>,
}

pub struct MSMInput {
    pub points: Option<Vec<u8>>,
    pub scalars: Vec<u8>,
    pub params: MSMParams,
}
#[derive(Debug, Clone)]
pub struct MSMResult {
    pub result: Vec<u8>,
    pub result_label: u32,
}

<<<<<<< HEAD
impl DriverPrimitive<MSMInit, MSMParams, MSMInput, MSMResult, usize> for MSMClient {
=======
pub const PRECOMPUTE_FACTOR_BASE: u32 = 1;
pub const PRECOMPUTE_FACTOR: u32 = 8;

impl DriverPrimitive<MSMInit, MSMParams, MSMInput, MSMResult> for MSMClient {
>>>>>>> 097ba539
    /// Creates a new [`MSMClient`].
    fn new(init: MSMInit, dclient: DriverClient) -> Self {
        MSMClient {
            mem_type: init.mem_type,
            precompute_factor: if init.is_precompute {
                PRECOMPUTE_FACTOR
            } else {
                PRECOMPUTE_FACTOR_BASE
            },
            msm_cfg: MSMConfig::load_cfg(init.curve, init.mem_type),
            driver_client: dclient,
        }
    }

    fn loaded_binary_parameters(&self) -> Vec<u32> {
        [
            INGO_MSM_ADDR::ADDR_HIF2CPU_C_IMAGE_ID,
            INGO_MSM_ADDR::ADDR_HIF2CPU_C_IMAGE_PARAMTERS,
        ]
        .map(|offset| {
            self.driver_client
                .ctrl_read_u32(self.driver_client.cfg.ctrl_baseaddr, offset)
                .map_err(|_| DriverClientError::InvalidPrimitiveParam)
                .unwrap()
        })
        .into_iter()
        .collect::<Vec<u32>>()
    }

    fn reset(&self) -> Result<()> {
        self.driver_client.set_dfx_decoupling(1)?;
        self.driver_client.set_dfx_decoupling(0)?;
        sleep(Duration::from_millis(100));
        Ok(())
    }

    fn initialize(&self, params: MSMParams) -> Result<()> {
        log::info!("Start initialize driver");

        if self.mem_type == PointMemoryType::DMA && params.hbm_point_addr.is_none() {
            log::info!("Setup DMA bases");
            self.driver_client.ctrl_write_u32(
                self.driver_client.cfg.ctrl_baseaddr,
                INGO_MSM_ADDR::ADDR_CPU2HIF_C_BASES_SOURCE,
                0,
            )?;
        } else if self.mem_type == PointMemoryType::HBM || params.hbm_point_addr.is_some() {
            log::info!("Setup HBM bases");
            let addr = params.hbm_point_addr.unwrap().0;
            self.driver_client.ctrl_write_u32(
                self.driver_client.cfg.ctrl_baseaddr,
                INGO_MSM_ADDR::ADDR_CPU2HIF_C_BASES_SOURCE,
                1,
            )?;
            self.driver_client.ctrl_write(
                self.driver_client.cfg.ctrl_baseaddr,
                INGO_MSM_ADDR::ADDR_CPU2HIF_C_BASES_HBM_START_ADDRESS_LO,
                &addr.to_le_bytes(),
            )?;
        }

        self.driver_client.ctrl_write_u32(
            self.driver_client.cfg.ctrl_baseaddr,
            INGO_MSM_ADDR::ADDR_CPU2HIF_C_COEFFICIENTS_SOURCE,
            0,
        )?;

        log::info!("Set NOF Elements: {}", params.nof_elements);
        self.driver_client.ctrl_write_u32(
            self.driver_client.cfg.ctrl_baseaddr,
            INGO_MSM_ADDR::ADDR_CPU2HIF_C_NUMBER_OF_MSM_ELEMENTS,
            params.nof_elements,
        )?;

        log::info!("Pushing Task Signal");
        self.driver_client.ctrl_write_u32(
            self.driver_client.cfg.ctrl_baseaddr,
            INGO_MSM_ADDR::ADDR_CPU2HIF_E_PUSH_MSM_TASK_TO_QUEUE,
            1,
        )?;

        Ok(())
    }

    /// This function sets data for compute MSM and has three different cases depending on the input parameters.
    /// 1. DMA only mode:
    ///     - Addres for point in [`MSMConfig`].
    /// ```
    /// MSMInput = {
    ///     points: Some(points),
    ///     scalars,
    ///     nof_elements: msm_size,
    ///     hbm_point_addr: None,
    /// }
    /// ```
    /// 2. HBM mode set points to HBM and scalars by DMA:
    ///     - Points will be loaded on hbm at address hbm_addr with an offset.
    /// ```
    /// MSMInput = {
    ///     points: Some(points),
    ///     scalars,
    ///     nof_elements: msm_size,
    ///     hbm_point_addr: Some(hbm_addr, offset),
    /// }
    /// ```
    ///
    /// 3. HBM mode set only scalars:
    ///     - Points were loaded in previous iteretion on HBM.
    /// ```
    /// MSMInput = {
    ///     points: None,
    ///     scalars,
    ///     nof_elements: msm_size,
    ///     hbm_point_addr: Some(hbm_addr, offset),
    /// }
    /// ```
    ///
    fn set_data(&self, data: MSMInput) -> Result<()> {
        const CHUNK_SIZE: usize = 2048;
        let chunks = (data.params.nof_elements as usize + (CHUNK_SIZE - 1)) / CHUNK_SIZE;

        let payload_size_scalars = CHUNK_SIZE * self.msm_cfg.scalar_size;
        // Scalar addres can be loaded from configuration file or setup by user in input parametrs
        let s_addr = self.msm_cfg.dma_scalars_addr.unwrap();

        if data.points.is_none() && data.params.hbm_point_addr.is_some() {
            log::debug!("Set only scalars");
            for i in 0..chunks {
                let (s_start, s_end) = if i != chunks - 1 {
                    (i * payload_size_scalars, (i + 1) * payload_size_scalars)
                } else {
                    (i * payload_size_scalars, data.scalars.len())
                };
                let s_chunk = &data.scalars[s_start..s_end];
                self.driver_client
                    .dma_write(s_addr, DMA_RW::OFFSET, s_chunk)?;
            }
        } else if data.points.is_some() && data.params.hbm_point_addr.is_none() {
            log::debug!("Set points and scalars");
            let mut payload_size_points = CHUNK_SIZE * self.msm_cfg.point_size.unwrap();
            payload_size_points *= self.precompute_factor as usize;

            let p_addr = self.msm_cfg.dma_points_addr.unwrap();
            let p = data.points.as_ref().unwrap();

            for i in 0..chunks {
                let (p_start, p_end) = if i != chunks - 1 {
                    (i * payload_size_points, (i + 1) * payload_size_points)
                } else {
                    (i * payload_size_points, p.len())
                };
                let p_chunk = &p[p_start..p_end];

                let (s_start, s_end) = if i != chunks - 1 {
                    (i * payload_size_scalars, (i + 1) * payload_size_scalars)
                } else {
                    (i * payload_size_scalars, data.scalars.len())
                };
                let s_chunk = &data.scalars[s_start..s_end];

                self.driver_client
                    .dma_write(s_addr, DMA_RW::OFFSET, s_chunk)?;
                self.driver_client
                    .dma_write(p_addr, DMA_RW::OFFSET, p_chunk)?;
            }
        } else if data.points.is_some() && data.params.hbm_point_addr.is_some() {
            let hbm_addr = data.params.hbm_point_addr.unwrap();
            self.load_data_to_hbm(data.points.as_ref().unwrap(), hbm_addr.0, hbm_addr.1)?;

            for i in 0..chunks {
                let (s_start, s_end) = if i != chunks - 1 {
                    (i * payload_size_scalars, (i + 1) * payload_size_scalars)
                } else {
                    (i * payload_size_scalars, data.scalars.len())
                };
                let s_chunk = &data.scalars[s_start..s_end];
                self.driver_client
                    .dma_write(s_addr, DMA_RW::OFFSET, s_chunk)?;
            }
        }

        Ok(())
    }

    fn wait_result(&self) -> Result<()> {
        let mut result_valid = [0, 0, 0, 0];
        while result_valid == [0, 0, 0, 0] {
            self.driver_client
                .ctrl
                .read_exact_at(
                    &mut result_valid,
                    self.driver_client.cfg.ctrl_baseaddr
                        + INGO_MSM_ADDR::ADDR_HIF2CPU_C_RESULT_VALID as u64,
                )
                .map_err(|e| DriverClientError::ReadError {
                    offset: "ADDR_HIF2CPU_C_RESULT_VALID".to_string(),
                    source: e,
                })?;
        }
        Ok(())
    }

    fn result(&self, _param: Option<usize>) -> Result<Option<MSMResult>> {
        log::info!("Received result...");
        let mut result: Vec<u8> = Vec::new();
        // Divide size into chunks of 4 bytes
        for i in 0..(self.msm_cfg.result_point_size / 4) {
            let mut read_chunk = [1, 1, 1, 1];
            self.driver_client
                .ctrl
                .read_exact_at(
                    &mut read_chunk,
                    self.driver_client.cfg.ctrl_baseaddr
                        + INGO_MSM_ADDR::ADDR_HIF2CPU_C_RESULT as u64
                        + (i * 4) as u64,
                )
                .map_err(|e| DriverClientError::ReadError {
                    offset: format!("ADDR_HIF2CPU_C_RESULT in {:?} chunk", i * 4),
                    source: e,
                })?;
            result.extend(read_chunk);
        }
        let result_label = self.driver_client.ctrl_read_u32(
            self.driver_client.cfg.ctrl_baseaddr,
            INGO_MSM_ADDR::ADDR_HIF2CPU_C_RESULT_LABEL,
        );
        log::info!("Pop result...");
        self.driver_client.ctrl_write_u32(
            self.driver_client.cfg.ctrl_baseaddr,
            INGO_MSM_ADDR::ADDR_CPU2HIF_E_POP_RESULT,
            1,
        )?;
        Ok(Some(MSMResult {
            result,
            result_label: result_label.unwrap(),
        }))
    }
}

impl MSMClient {
    pub fn task_label(&self) -> Result<u32> {
        self.driver_client.ctrl_read_u32(
            self.driver_client.cfg.ctrl_baseaddr,
            INGO_MSM_ADDR::ADDR_HIF2CPU_C_MSM_TASK_LABEL,
        )
    }

    pub fn nof_elements(&self) -> Result<u32> {
        self.driver_client.ctrl_read_u32(
            self.driver_client.cfg.ctrl_baseaddr,
            INGO_MSM_ADDR::ADDR_CPU2HIF_C_NUMBER_OF_MSM_ELEMENTS,
        )
    }

    pub fn is_msm_engine_ready(&self) -> Result<u32> {
        self.driver_client.ctrl_read_u32(
            self.driver_client.cfg.ctrl_baseaddr,
            INGO_MSM_ADDR::ADDR_HIF2CPU_C_MSM_ENGINE_READY,
        )
    }

    pub fn load_data_to_hbm(&self, points: &[u8], addr: u64, offset: u64) -> Result<()> {
        log::debug!("HBM adress: {:#X?}", &addr);
        self.driver_client.ctrl_write_u32(
            self.driver_client.cfg.ctrl_baseaddr,
            INGO_MSM_ADDR::ADDR_CPU2HIF_C_BASES_SOURCE,
            1,
        )?;
        self.driver_client.ctrl_write(
            self.driver_client.cfg.ctrl_baseaddr,
            INGO_MSM_ADDR::ADDR_CPU2HIF_C_BASES_HBM_START_ADDRESS_LO,
            &addr.to_le_bytes(),
        )?;
        self.driver_client.dma_write(addr, offset, points)?;
        Ok(())
    }

    pub fn get_data_from_hbm(&self, data: &[u8], addr: u64, offset: u64) -> Result<Vec<u8>> {
        log::debug!("HBM adress: {:#X?}", addr);
        log::debug!("Data length: {:#X?}", data.len());
        let res = self.driver_client.dma_read(addr, offset, data.len());
        log::debug!("Successfully read data from hbm");
        res
    }

    pub fn get_api(&self) {
        for api_val in INGO_MSM_ADDR::iter() {
            self.driver_client
                .ctrl_read_u32(self.driver_client.cfg.ctrl_baseaddr, api_val)
                .unwrap();
        }
    }
}

#[derive(PackedStruct, Debug)]
#[packed_struct(bit_numbering = "msb0")]
pub struct MSMImageParametrs {
    #[packed_field(bits = "28..=31", endian = "lsb")]
    pub hif2cpu_c_is_stub: u8,
    #[packed_field(bits = "20..=27", endian = "lsb")]
    pub hif2_cpu_c_curve: u8,
    #[packed_field(bits = "16..=19", endian = "lsb")]
    pub hif2_cpu_c_number_of_ec_adders: u8,
    #[packed_field(bits = "8..=15", endian = "lsb")]
    pub hif2_cpu_c_buckets_mem_addr_width: u8,
    #[packed_field(bits = "4..=7", endian = "lsb")]
    pub hif2_cpu_c_number_of_segments: u8,
    #[packed_field(bits = "0..=3", endian = "lsb")]
    pub hif2_cpu_c_place_holder: u8,
}

impl ParametersAPI for MSMImageParametrs {
    fn parse_image_params(params: u32) -> MSMImageParametrs {
        let buf = params.reverse_bits().to_be_bytes();
        MSMImageParametrs::unpack(&buf).unwrap()
    }

    fn debug_information(&self) {
        log::debug!("Is Stub: {:?}", self.hif2cpu_c_is_stub);
        log::debug!("Is curve complex {:?}", self.hif2_cpu_c_curve & 1 == 1);
        match self.hif2_cpu_c_curve & 0b1111100 {
            0 => log::debug!("This is BLS12_377 curve"),
            1 => log::debug!("This is BN254 curve"),
            2 => log::debug!("This is BLS12_381 curve"),
            _ => log::debug!("This is UNKNOWN curve"),
        }
        log::debug!(
            "Number of EC addreses: {:?}",
            self.hif2_cpu_c_number_of_ec_adders
        );
        log::debug!(
            "Width of buckets memory adrreses: {:?}",
            self.hif2_cpu_c_buckets_mem_addr_width
        );
        log::debug!(
            "Number of segmemts: {:?}",
            self.hif2_cpu_c_number_of_segments
        );
        log::debug!("Place Holder: {:?}", self.hif2_cpu_c_place_holder);
    }
}<|MERGE_RESOLUTION|>--- conflicted
+++ resolved
@@ -81,14 +81,10 @@
     pub result_label: u32,
 }
 
-<<<<<<< HEAD
-impl DriverPrimitive<MSMInit, MSMParams, MSMInput, MSMResult, usize> for MSMClient {
-=======
 pub const PRECOMPUTE_FACTOR_BASE: u32 = 1;
 pub const PRECOMPUTE_FACTOR: u32 = 8;
 
-impl DriverPrimitive<MSMInit, MSMParams, MSMInput, MSMResult> for MSMClient {
->>>>>>> 097ba539
+impl DriverPrimitive<MSMInit, MSMParams, MSMInput, MSMResult, usize> for MSMClient {
     /// Creates a new [`MSMClient`].
     fn new(init: MSMInit, dclient: DriverClient) -> Self {
         MSMClient {
